--- conflicted
+++ resolved
@@ -6,20 +6,8 @@
 class LicenseMixin:
 
     def check_license(self):
-<<<<<<< HEAD
-        force_state = self.force_license
-        if force_state not in [True, False, None]:
-            raise ValueError("Unexpected configuration value for force_license.")
-        if isinstance(force_state, bool):
-            if not self.is_quiet:
-                print("(2/5) license: force {0}".format(force_state))
-            return force_state
         if not self.is_quiet:
-            print("(2/5) license")
-        results = [self.has_license()]
-        return True in results
-=======
-        print("(2/5) license:")
+            print("(2/5) license:")
         reason = self.skip_license_checks_reason
         if reason is None:
             results = [self.has_license()]
@@ -29,7 +17,6 @@
             return True
         self._print_state(check_name="skipped (reason: {0})".format(reason), state=True)
         return True
->>>>>>> df7f57fa
 
     def has_license(self):
 
