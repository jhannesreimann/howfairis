--- conflicted
+++ resolved
@@ -4,27 +4,8 @@
 class CitationMixin:
 
     def check_citation(self):
-<<<<<<< HEAD
-        force_state = self.force_citation
-        if force_state not in [True, False, None]:
-            raise ValueError("Unexpected configuration value for force_citation.")
-        if isinstance(force_state, bool):
-            if not self.is_quiet:
-                print("(4/5) citation: force {0}".format(force_state))
-            return force_state
         if not self.is_quiet:
-            print("(4/5) citation")
-
-        results = [
-            self.has_citation_file(),
-            self.has_citationcff_file(),
-            self.has_codemeta_file(),
-            self.has_zenodo_badge(),
-            self.has_zenodo_metadata_file()
-        ]
-        return True in results
-=======
-        print("(4/5) citation:")
+            print("(4/5) citation:")
         reason = self.skip_citation_checks_reason
         if reason is None:
             results = [
@@ -40,7 +21,6 @@
             return True
         self._print_state(check_name="skipped (reason: {0})".format(reason), state=True)
         return True
->>>>>>> df7f57fa
 
     def has_citation_file(self):
         url = self.repo.raw_url_format_string.format("CITATION")
