--- conflicted
+++ resolved
@@ -5,30 +5,19 @@
 class RepositoryMixin:
 
     def check_repository(self):
-<<<<<<< HEAD
-        force_state = self.force_repository
-        if force_state not in [True, False, None]:
-            raise ValueError("Unexpected configuration value for force_repository.")
-        if isinstance(force_state, bool):
-            if not self.is_quiet:
-                print("(1/5) repository: force {0}".format(force_state))
-            return force_state
         if not self.is_quiet:
             print("(1/5) repository")
-        results = [self.has_open_repository()]
-        return True in results
-=======
-        print("(1/5) repository:")
         reason = self.skip_repository_checks_reason
         if reason is None:
             results = [self.has_open_repository()]
             return True in results
         if reason == "":
-            self._print_state(check_name="skipped (no reason provided)", state=True)
+            if not self.is_quiet:
+                self._print_state(check_name="skipped (no reason provided)", state=True)
             return True
-        self._print_state(check_name="skipped (reason: {0})".format(reason), state=True)
+        if not self.is_quiet:
+            self._print_state(check_name="skipped (reason: {0})".format(reason), state=True)
         return True
->>>>>>> df7f57fa
 
     def has_open_repository(self):
 
