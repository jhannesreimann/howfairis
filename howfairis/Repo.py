<<<<<<< HEAD
import re
=======
import requests
>>>>>>> 62ed9af0
from .Platform import Platform


class Repo:
    def __init__(self, url, branch=None, path=None, config_file=None):
        # run assertions on user input
        Repo._check_assertions(url)

        # assign arguments to instance members
        self.url = url
        self.branch = branch
        self.path = "" if path is None else "/" + path.strip("/")
        self.config_file = config_file

        # assign remaining members as needed
        self.platform = self._derive_platform()
        self.owner, self.repo = self._derive_owner_and_repo()
        self.api = self._derive_api()
        self.default_branch = self._get_default_branch()
        self.raw_url_format_string = self._derive_raw_url_format_string()

    @staticmethod
    def _check_assertions(url):
        assert url.startswith("https://"), "url should start with https://"
        assert True in [url.startswith("https://github.com"),
                        url.startswith("https://gitlab.com")], "Repository should be on github.com or on gitlab.com."

<<<<<<< HEAD
        assert self.url.startswith("https://"), "url should start with https://"
        assert True in [self.url.startswith("https://github.com"),
                        self.url.startswith("https://gitlab.com")], "Repository should be on github.com or on " + \
                                                                    "gitlab.com"
        assert re.search("^https://git(hub|lab).com/[^/]+/[^/]+", self.url), "url is not a repository"
=======
    def _derive_api(self):
        if self.platform == Platform.GITHUB:
            api = "https://api.github.com/repos/{0}/{1}".format(self.owner, self.repo)
        elif self.platform == Platform.GITLAB:
            api = "https://gitlab.com/api/v4/projects/{0}%2F{1}".format(self.owner, self.repo)
>>>>>>> 62ed9af0

        return api

    def _derive_owner_and_repo(self):
        if self.platform == Platform.GITHUB:
            try:
                owner, repo = self.url.replace("https://github.com", "").strip("/").split("/")[:2]
            except ValueError as e:
                raise ValueError("Bad value for input argument URL.") from e

        elif self.platform == Platform.GITLAB:
            try:
                owner, repo = self.url.replace("https://gitlab.com", "").strip("/").split("/")[:2]
            except ValueError as e:
                raise ValueError("Bad value for input argument URL.") from e

        if owner == "" or repo == "":
            raise ValueError("Bad value for input argument URL.")

        return owner, repo

    def _derive_platform(self):
        if self.url.startswith("https://github.com"):
            return Platform.GITHUB

        if self.url.startswith("https://gitlab.com"):
            return Platform.GITLAB

        return None

    def _derive_raw_url_format_string(self):
        if self.branch is not None:
            # User specified a branch, use that regardless of whether it actually exists
            branch = self.branch
        else:
            branch = self.default_branch

        if self.platform == Platform.GITHUB:
            raw_url_format_string = "https://raw.githubusercontent.com/{0}/{1}/{2}{3}" \
                                    .format(self.owner, self.repo, branch, self.path) + "/{0}"

        elif self.platform == Platform.GITLAB:
            raw_url_format_string = "https://gitlab.com/{0}/{1}/-/raw/{2}{3}" \
                                    .format(self.owner, self.repo, branch, self.path) + "/{0}"

        return raw_url_format_string

    def _get_default_branch(self):
        fallback_branch = 'main'
        # GitHub API and GitLab API work the same
        response = requests.get(self.api)

        # If the request was successful, the next line will not raise any Exception
        try:
            response.raise_for_status()
        except requests.HTTPError:
            return fallback_branch
        return response.json().get("default_branch", fallback_branch)<|MERGE_RESOLUTION|>--- conflicted
+++ resolved
@@ -1,8 +1,5 @@
-<<<<<<< HEAD
 import re
-=======
 import requests
->>>>>>> 62ed9af0
 from .Platform import Platform
 
 
@@ -29,21 +26,18 @@
         assert url.startswith("https://"), "url should start with https://"
         assert True in [url.startswith("https://github.com"),
                         url.startswith("https://gitlab.com")], "Repository should be on github.com or on gitlab.com."
-
-<<<<<<< HEAD
         assert self.url.startswith("https://"), "url should start with https://"
         assert True in [self.url.startswith("https://github.com"),
                         self.url.startswith("https://gitlab.com")], "Repository should be on github.com or on " + \
                                                                     "gitlab.com"
         assert re.search("^https://git(hub|lab).com/[^/]+/[^/]+", self.url), "url is not a repository"
-=======
+        return api
+      
     def _derive_api(self):
         if self.platform == Platform.GITHUB:
             api = "https://api.github.com/repos/{0}/{1}".format(self.owner, self.repo)
         elif self.platform == Platform.GITLAB:
             api = "https://gitlab.com/api/v4/projects/{0}%2F{1}".format(self.owner, self.repo)
->>>>>>> 62ed9af0
-
         return api
 
     def _derive_owner_and_repo(self):
