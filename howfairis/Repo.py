--- conflicted
+++ resolved
@@ -4,7 +4,6 @@
 
 
 class Repo:
-<<<<<<< HEAD
     """Publicly accessible repository with version control
 
     Args:
@@ -15,10 +14,7 @@
         config_file: Name of the configuration file to control the behavior of the howfairis package.
 
     """
-    def __init__(self, url, branch=None, path=None, config_file=None):
-=======
     def __init__(self, url: str, branch=None, path=None, config_file=None):
->>>>>>> ef474d3f
         # run assertions on user input
         Repo._check_assertions(url)
 
