--- conflicted
+++ resolved
@@ -4,16 +4,13 @@
 
 
 class Readme:
-<<<<<<< HEAD
-    def __init__(self, filename: Optional[str] = None, text: Optional[str] = None, file_format: Optional[str] = None):
-=======
 
     COMPLIANT_SYMBOL = "%E2%97%8F"
     NONCOMPLIANT_SYMBOL = "%E2%97%8B"
     SEPARATOR = "%20%20"
 
-    def __init__(self, filename: Optional[str] = None, text: Optional[str] = None, fmt: Optional[str] = None):
->>>>>>> 13ccd76b
+    def __init__(self, filename: Optional[str] = None, text: Optional[str] = None, file_format: Optional[str] = None):
+
         self.filename = filename
         self.text = text
         self.file_format = file_format
