--- conflicted
+++ resolved
@@ -6,7 +6,6 @@
 import requests
 from bs4 import BeautifulSoup
 from colorama import init as init_terminal_colors
-<<<<<<< HEAD
 from dateutil import tz
 from howfairis import Checker
 from howfairis import Config
@@ -14,12 +13,7 @@
 from howfairis import Repo
 from howfairis import __version__
 from howfairis.Compliance import Compliance
-=======
 from howfairis.__version__ import __version__
-from howfairis.checker import Checker
-from howfairis.config import Config
-from howfairis.repo import Repo
->>>>>>> c2af7098
 
 
 # pylint: disable=too-many-arguments
@@ -107,12 +101,8 @@
     if previous_compliance is None:
         print("It seems you have not yet added the fair-software.eu badge to " +
               "your {0}. You can do so by pasting the following snippet:\n\n{1}"
-<<<<<<< HEAD
-              .format(checker.readme.filename, checker.badge))
+              .format(checker.readme.filename, badge))
         github_readme_creation_check(url, checker.readme.filename, checker.repo.platform, branch)
-=======
-              .format(checker.readme.filename, badge))
->>>>>>> c2af7098
         sys.exit(1)
 
     if current_compliance == previous_compliance:
@@ -124,19 +114,14 @@
         print("Congratulations! The compliance of your repository exceeds " +
               "the current fair-software.eu badge in your " +
               "{0}. You can replace it with the following snippet:\n\n{1}"
-<<<<<<< HEAD
-              .format(checker.readme.filename, checker.badge))
+              .format(checker.readme.filename, badge))
         github_readme_creation_check(url, checker.readme.filename, checker.repo.platform, branch)
-=======
-              .format(checker.readme.filename, badge))
->>>>>>> c2af7098
         sys.exit(1)
 
     print("The compliance of your repository is different from the current " +
           "fair-software.eu badge in your " +
           "{0}. Please replace it with the following snippet:\n\n{1}"
-<<<<<<< HEAD
-          .format(checker.readme.filename, checker.badge))
+          .format(checker.readme.filename, badge))
     github_readme_creation_check(url, checker.readme.filename, checker.repo.platform, branch)
     sys.exit(1)
 
@@ -173,12 +158,5 @@
     return()
 
 
-=======
-          .format(checker.readme.filename, badge))
-
-    sys.exit(1)
-
-
->>>>>>> c2af7098
 if __name__ == "__main__":
     cli()