import os
import sys
import click
from colorama import init as init_terminal_colors
<<<<<<< HEAD
from howfairis.__version__ import __version__
from howfairis.checker import Checker
from howfairis.code_repository_platforms import Platform
from howfairis.repo import Repo
=======
from .__version__ import __version__
from .checker import Checker
from .repo import Repo
>>>>>>> df7f57fa


# pylint: disable=too-many-arguments
@click.command(context_settings=dict(help_option_names=["-h", "--help"]))
@click.option("-b", "--branch", default=None, type=click.STRING,
              help="Which git branch to use. Also accepts other git references like SHA or tag.")
@click.option("-c", "--user-config-filename", default=None, type=click.Path(),
              help="Name of the configuration file to control howfairis'es behavior. The configuration " +
                   "file needs to be present on the local system and can include a relative path.")
@click.option("-d", "--show-default-config", default=False, is_flag=True,
              help="Show default configuration and exit.")
@click.option("-i", "--ignore-repo-config", default=False, is_flag=True,
              help="Ignore any configuration files on the remote.")
@click.option("-p", "--path", default=None, type=click.STRING,
              help="Relative path (on the remote). Use this if you want howfairis to look for a " +
                   "README and a configuration file in a subdirectory.")
@click.option("-r", "--repo-config-filename", default=None, type=click.STRING,
              help="Name of the configuration file to control howfairis'es behavior. The configuration " +
                   "file needs to be on the remote, and takes into account the value of " +
                   "--branch and --path. Default: .howfairis.yml")
@click.option("-t", "--show-trace", default=False, is_flag=True,
              help="Show full traceback on errors.")
@click.option("-v", "--version", default=False, is_flag=True,
              help="Show version and exit.")
@click.argument("url", required=False)
def cli(url=None, branch=None, user_config_filename=None, repo_config_filename=None, path=None,
        show_trace=False, version=False, ignore_repo_config=False, show_default_config=False):
    # pylint: disable=too-many-locals

    """Determine compliance with recommendations from fair-software.eu for the repository at URL. The following
    code repository platforms are supported:

    * https://github.com

    * https://gitlab.com (not including any self-hosted instances)
    """

    if version is True:
        print("version: {0}".format(__version__))
        return

    if show_default_config is True:
        pkg_root = os.path.dirname(__file__)
        default_config_filename = os.path.join(pkg_root, "data", ".howfairis.yml")
        with open(default_config_filename, "rt") as f:
            text = f.read()
        print(text)
        return

    if show_trace is False:
        sys.tracebacklimit = 0

    init_terminal_colors()
    assert url is not None, "Expected URL to not be emtpy."
    print("Checking compliance with fair-software.eu...")

    if url is not None:
        print("url: " + url)

    if branch is not None:
        print("branch: " + branch)

    if path is not None:
        print("path: " + path)

    if ignore_repo_config is True:
        print("Ignoring any configuration files on the remote.")
        assert repo_config_filename is None, "When ignoring any configuration files on the remote, you" + \
                                             " should not set a remote configuration filename."
    elif repo_config_filename is not None:
        print("Remote configuration filename: " + repo_config_filename)

    if user_config_filename is not None:
        print("Local configuration file: " + user_config_filename)

    repo = Repo(url, branch, path)

    checker = Checker(repo, user_config_filename, repo_config_filename, ignore_repo_config)
    current_compliance = checker.check_five_recommendations()
    badge = current_compliance.calc_badge(checker.readme.file_format)

    print("\nCalculated compliance: " + " ".join(current_compliance.as_unicode()) + "\n")

    if checker.readme.text is None:
        sys.exit(1)

    previous_compliance = checker.readme.get_compliance()

    sys_exit_code = 1
    if previous_compliance is None:
        print("It seems you have not yet added the fair-software.eu badge to " +
              "your {0}. You can do so by pasting the following snippet:\n\n{1}"
              .format(checker.readme.filename, badge))

    elif current_compliance == previous_compliance:
        print("Expected badge is equal to the actual badge. It's all good.\n")
        sys_exit_code = 0

    elif current_compliance.count() > previous_compliance.count():
        print("Congratulations! The compliance of your repository exceeds " +
              "the current fair-software.eu badge in your " +
              "{0}. You can replace it with the following snippet:\n\n{1}"
              .format(checker.readme.filename, badge))

    else:
        print("The compliance of your repository is different from the current " +
              "fair-software.eu badge in your " +
              "{0}. Please replace it with the following snippet:\n\n{1}"
              .format(checker.readme.filename, badge))

    if checker.repo.platform == Platform.GITHUB:
        checker.github_readme_creation_check()

    sys.exit(sys_exit_code)


if __name__ == "__main__":
    cli()<|MERGE_RESOLUTION|>--- conflicted
+++ resolved
@@ -2,16 +2,9 @@
 import sys
 import click
 from colorama import init as init_terminal_colors
-<<<<<<< HEAD
-from howfairis.__version__ import __version__
-from howfairis.checker import Checker
-from howfairis.code_repository_platforms import Platform
-from howfairis.repo import Repo
-=======
 from .__version__ import __version__
 from .checker import Checker
 from .repo import Repo
->>>>>>> df7f57fa
 
 
 # pylint: disable=too-many-arguments
