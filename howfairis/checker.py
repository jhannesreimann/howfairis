--- conflicted
+++ resolved
@@ -63,15 +63,10 @@
     """
 
     # pylint: disable=too-many-arguments
-<<<<<<< HEAD
     def __init__(self, repo: Repo,
                  user_config_filename: Optional[str] = None,
-                 repo_config_filename: Optional[str] = None,
+                 repo_config_filename: str = DEFAULT_CONFIG_FILENAME,
                  ignore_repo_config: bool = False, is_quiet: bool = False):
-=======
-    def __init__(self, repo: Repo, user_config_filename=None, repo_config_filename=DEFAULT_CONFIG_FILENAME,
-                 ignore_repo_config=False, is_quiet=False):
->>>>>>> 74ef504c
 
         super().__init__()
         self.repo = repo
