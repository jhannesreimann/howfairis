--- conflicted
+++ resolved
@@ -70,12 +70,7 @@
     previous_compliance = checker.readme.get_compliance()
     current_compliance = checker.check_five_recommendations()
 
-<<<<<<< HEAD
-    sys.exit(print_call_to_action(previous_compliance, current_compliance, checker, is_quiet=quiet))
-=======
-    code = print_call_to_action(previous_compliance, current_compliance, checker.readme, is_quiet=quiet)
-    sys.exit(code)
->>>>>>> 9279e9e4
+    sys.exit(print_call_to_action(previous_compliance, current_compliance, checker.readme, is_quiet=quiet))
 
 
 if __name__ == "__main__":
