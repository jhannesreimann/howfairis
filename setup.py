import os
from setuptools import setup

here = os.path.abspath(os.path.dirname(__file__))

with open("README.rst", "rt", encoding="UTF-8") as readme_file:
    readme = readme_file.read()

setup(
    name="howfairis",
    entry_points={
        "console_scripts": ["howfairis=howfairis.cli.cli:cli"],
    },
    version="0.12.0",
    description="Python package to analyze compliance with fair-software.eu recommendations",
    long_description=readme + "\n\n",
    author="https://github.com/jspaaks",
    author_email="j.spaaks@esciencecenter.nl",
    url="https://github.com/fair-software/howfairis",
<<<<<<< HEAD
    packages=["howfairis", "howfairis.cli", "howfairis.mixins"],
=======
    packages=["howfairis", "howfairis.exceptions", "howfairis.mixins"],
>>>>>>> df7f57fa
    include_package_data=True,
    license="Apache Software License 2.0",
    zip_safe=False,
    keywords="howfairis",
    classifiers=[
        "Development Status :: 2 - Pre-Alpha",
        "Intended Audience :: Developers",
        "License :: OSI Approved :: Apache Software License",
        "Natural Language :: English",
        "Programming Language :: Python :: 3",
        "Programming Language :: Python :: 3.6",
        "Programming Language :: Python :: 3.7",
        "Programming Language :: Python :: 3.8",
        "Programming Language :: Python :: 3.9",
    ],
    test_suite="tests",
    install_requires=[
        "beautifulsoup4>=4",
        "click>=7",
        "colorama>=0",
        "ruamel.yaml>=0.16",
        "requests>=2",
        "voluptuous>=0.11"
    ],
    setup_requires=[
    ],
    tests_require=[
    ],
    extras_require={
        "dev": [
            "prospector[with_pyroma]",
            "yapf",
            "bumpversion",
            "pytest",
            "pytest-cov",
            "pycodestyle",
            "pytest-runner",
            "requests_mock",
            "sphinx",
            "sphinx_rtd_theme",
            "recommonmark",
            "sphinx-click",
        ],
        "publishing": [
            "twine",
            "wheel",
        ]
    },
    data_files=[]
)<|MERGE_RESOLUTION|>--- conflicted
+++ resolved
@@ -17,11 +17,12 @@
     author="https://github.com/jspaaks",
     author_email="j.spaaks@esciencecenter.nl",
     url="https://github.com/fair-software/howfairis",
-<<<<<<< HEAD
-    packages=["howfairis", "howfairis.cli", "howfairis.mixins"],
-=======
-    packages=["howfairis", "howfairis.exceptions", "howfairis.mixins"],
->>>>>>> df7f57fa
+    packages=[
+        "howfairis",
+        "howfairis.cli",
+        "howfairis.exceptions",
+        "howfairis.mixins"
+    ],
     include_package_data=True,
     license="Apache Software License 2.0",
     zip_safe=False,
