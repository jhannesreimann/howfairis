import os
from setuptools import setup

here = os.path.abspath(os.path.dirname(__file__))

with open("README.rst", "rt", encoding="UTF-8") as readme_file:
    readme = readme_file.read()

setup(
    name="howfairis",
    entry_points={
        "console_scripts": ["howfairis=howfairis.cli.cli:cli"],
    },
    version="0.12.0",
    description="Python package to analyze compliance with fair-software.eu recommendations",
    long_description=readme + "\n\n",
    author="https://github.com/jspaaks",
    author_email="j.spaaks@esciencecenter.nl",
    url="https://github.com/fair-software/howfairis",
<<<<<<< HEAD
    packages=["howfairis", "howfairis.exceptions", "howfairis.mixins", "howfairis.workarounds"],
=======
    packages=[
        "howfairis",
        "howfairis.cli",
        "howfairis.exceptions",
        "howfairis.mixins"
    ],
>>>>>>> d7d6f857
    include_package_data=True,
    license="Apache Software License 2.0",
    zip_safe=False,
    keywords="howfairis",
    classifiers=[
        "Development Status :: 2 - Pre-Alpha",
        "Intended Audience :: Developers",
        "License :: OSI Approved :: Apache Software License",
        "Natural Language :: English",
        "Programming Language :: Python :: 3",
        "Programming Language :: Python :: 3.6",
        "Programming Language :: Python :: 3.7",
        "Programming Language :: Python :: 3.8",
        "Programming Language :: Python :: 3.9",
    ],
    test_suite="tests",
    install_requires=[
        "beautifulsoup4>=4",
        "click>=7",
        "colorama>=0",
        "ruamel.yaml>=0.16",
        "requests>=2",
        "voluptuous>=0.11"
    ],
    setup_requires=[
    ],
    tests_require=[
    ],
    extras_require={
        "dev": [
            "prospector[with_pyroma]",
            "yapf",
            "bumpversion",
            "pytest",
            "pytest-cov",
            "pycodestyle",
            "pytest-runner",
            "requests_mock",
            "sphinx",
            "sphinx_rtd_theme",
            "recommonmark",
            "sphinx-click",
        ],
        "publishing": [
            "twine",
            "wheel",
        ]
    },
    data_files=[]
)<|MERGE_RESOLUTION|>--- conflicted
+++ resolved
@@ -17,16 +17,13 @@
     author="https://github.com/jspaaks",
     author_email="j.spaaks@esciencecenter.nl",
     url="https://github.com/fair-software/howfairis",
-<<<<<<< HEAD
-    packages=["howfairis", "howfairis.exceptions", "howfairis.mixins", "howfairis.workarounds"],
-=======
     packages=[
         "howfairis",
         "howfairis.cli",
         "howfairis.exceptions",
-        "howfairis.mixins"
+        "howfairis.mixins",
+        "howfairis.workarounds"
     ],
->>>>>>> d7d6f857
     include_package_data=True,
     license="Apache Software License 2.0",
     zip_safe=False,
