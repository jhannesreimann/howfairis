--- conflicted
+++ resolved
@@ -5,16 +5,10 @@
   icon: check
 description: "Analyze compliance with fair-software.eu recommendations"
 name: fair-software
-<<<<<<< HEAD
 inputs:
-  SWITCH:
-    description: "One of 'repository', 'license', 'registry', 'citation', 'checklist'."
-    required: true
   REPOSITORY:
     description: URL of the repository being inspected
     required: true
-=======
->>>>>>> 559b7060
 runs:
   image: Dockerfile
   using: docker