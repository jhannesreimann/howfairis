--- conflicted
+++ resolved
@@ -13,15 +13,7 @@
         pass
 
     @abstractmethod
-<<<<<<< HEAD
-    def test_config_file(self, mocked_context: Mocker):
-        pass
-
-    @abstractmethod
     def test_default_branch(self, mocked_context: Mocker):
-=======
-    def test_default_branch(self, mocked_repo):
->>>>>>> b7a97829
         pass
 
     @abstractmethod
