--- conflicted
+++ resolved
@@ -9,35 +9,6 @@
 
 class TestRepoWithBranchDevelop(Contract):
 
-<<<<<<< HEAD
-    def test_api(self, mocked_repo):
-        assert mocked_repo.api == "https://api.github.com/repos/fair-software/badge"
-
-    def test_branch(self, mocked_repo):
-        assert mocked_repo.branch == "develop"
-
-    def test_default_branch(self, mocked_repo):
-        assert mocked_repo.default_branch is None
-
-    def test_owner(self, mocked_repo):
-        assert mocked_repo.owner == "fair-software"
-
-    def test_path(self, mocked_repo):
-        assert mocked_repo.path == ""
-
-    def test_platform(self, mocked_repo):
-        assert mocked_repo.platform == Platform.GITHUB
-
-    def test_raw_url_format_string(self, mocked_repo):
-        assert mocked_repo.raw_url_format_string == "https://raw.githubusercontent.com/fair-software" + \
-                                                         "/badge/develop/{0}"
-
-    def test_repo(self, mocked_repo):
-        assert mocked_repo.repo == "badge"
-
-    def test_url(self, mocked_repo):
-        assert mocked_repo.url == "https://github.com/fair-software/badge"
-=======
     def test_api(self, mocker):
         with mocker:
             mocked_repo = get_mocked_repo()
@@ -51,7 +22,7 @@
     def test_default_branch(self, mocker):
         with mocker:
             mocked_repo = get_mocked_repo()
-            assert mocked_repo.default_branch == "master"
+            assert mocked_repo.default_branch is None
 
     def test_owner(self, mocker):
         with mocker:
@@ -82,5 +53,4 @@
     def test_url(self, mocker):
         with mocker:
             mocked_repo = get_mocked_repo()
-            assert mocked_repo.url == "https://github.com/fair-software/badge"
->>>>>>> 36373b65
+            assert mocked_repo.url == "https://github.com/fair-software/badge"