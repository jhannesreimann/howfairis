--- conflicted
+++ resolved
@@ -4,7 +4,6 @@
 from howfairis.code_repository_platforms import Platform
 from tests.helpers import get_urls
 from tests.helpers import load_frontend_files_from_local_data
-from tests.helpers import load_repo_files_from_local_data
 
 
 @pytest.fixture
@@ -20,7 +19,6 @@
         repo, raw, api = get_urls(Platform.GITHUB, owner="fair-software", repo="repo1")
         m.get(api, status_code=200, json=default_branch_response)
         m.get(api + "/license", status_code=200)
-<<<<<<< HEAD
         m.get(raw + "/master/.howfairis.yml", status_code=404)
         m.get(raw + "/master/.zenodo.json", status_code=404)
         m.get(raw + "/master/CITATION.cff", status_code=404)
@@ -28,15 +26,6 @@
         m.get(raw + "/master/codemeta.json", status_code=404)
         m.get(raw + "/master/README.rst", status_code=404)
         m.get(raw + "/master/README.md", status_code=404)
-=======
-        m.get(api + "/commits", status_code=200, json={})
-        m.get(raw + "/master/.howfairis.yml", status_code=200, text=repo_files["/.howfairis.yml"])
-        m.get(raw + "/master/.zenodo.json", status_code=200, text=repo_files["/.zenodo.json"])
-        m.get(raw + "/master/CITATION.cff", status_code=200, text=repo_files["/CITATION.cff"])
-        m.get(raw + "/master/CITATION", status_code=200, text=repo_files["/CITATION"])
-        m.get(raw + "/master/codemeta.json", status_code=200, text=repo_files["/codemeta.json"])
-        m.get(raw + "/master/README.rst", status_code=200, text=repo_files["/README.rst"])
->>>>>>> 92f7802a
         m.get(raw + "/master/this/path/does-not-exist/.howfairis.yml", status_code=404)
         m.get(raw + "/master/this/path/does-not-exist/.zenodo.json", status_code=404)
         m.get(raw + "/master/this/path/does-not-exist/CITATION.cff", status_code=404)
