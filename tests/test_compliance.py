--- conflicted
+++ resolved
@@ -1,8 +1,5 @@
-<<<<<<< HEAD
 import pytest
-=======
 from howfairis import Compliance
->>>>>>> 0d69e5ef
 from howfairis.readme import Readme
 from howfairis.readme_format import ReadmeFormat
 
@@ -12,7 +9,6 @@
            "%E2%97%8F%20%20%E2%97%8F%20%20%E2%97%8F%20%20%E2%97%8F%20%20%E2%97%8B-yellow with some trailing stuff."
     actual_compliance = Readme(filename="README.md", text=text, file_format=ReadmeFormat.MARKDOWN).get_compliance()
     expected_compliance = Compliance(repository=True, license_=True, registry=True, citation=True, checklist=False)
-<<<<<<< HEAD
     assert actual_compliance == expected_compliance
 
 
@@ -25,7 +21,4 @@
     (Compliance(False, False, False, False, False), "red"),
 ])
 def test_color(compliance, expected):
-    assert compliance.color() == expected
-=======
-    assert actual_compliance == expected_compliance
->>>>>>> 0d69e5ef
+    assert compliance.color() == expected